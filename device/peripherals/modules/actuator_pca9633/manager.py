--- conflicted
+++ resolved
@@ -29,7 +29,7 @@
         self.prev_update = 0  # timestamp
         self.first_user_led_update = True
         self.previous_heartbeat_timestamp = 0
-        self.heartbeat_interval = 60 # seconds
+        self.heartbeat_interval = 60  # seconds
 
     @property
     def network_is_connected(self) -> bool:
@@ -155,7 +155,7 @@
                         self.logger.debug("Using default i2c bus")
                         bus = os.getenv("DEFAULT_I2C_BUS")
                     if bus == "none":
-                      bus = None
+                        bus = None
                     if bus != None:
                         bus = int(bus)
 
@@ -165,7 +165,7 @@
                         self.logger.debug("Using default i2c mux")
                         mux = os.getenv("DEFAULT_MUX_ADDRESS")
                     if mux == "none":
-                      mux = None
+                        mux = None
                     if mux != None:
                         mux = int(mux, 16)
 
@@ -199,26 +199,15 @@
         """Sets up peripheral."""
         self.logger.debug("No setup required for peripheral")
 
-<<<<<<< HEAD
         # Turn off leds
         for driver in self.drivers:
             driver.set_rgb([0, 0, 0])
-        
+
         # Update indicator status
         self.peripheral_indicator_led_status = "Off"
         self.network_indicator_led_status = "Off"
         self.iot_indicator_led_status = "Off"
         self.user_indicator_led_status = "Off"
-=======
-        # Turn off all indicator leds, except for user led (set green)
-        for driver in self.drivers:
-            if driver.name == "UserLED":
-                self.user_indicator_led_status = "Green"
-                driver.set_rgb([0, 32, 0]) 
-            else:
-                driver.set_rgb([0, 0, 0])
-        
->>>>>>> 88f09af6
 
     def update_peripheral(self) -> None:
         """Updates peripheral by setting output to desired state."""
@@ -226,7 +215,10 @@
         # Check for heartbeat
         send_heartbeat = False
         current_timestamp = time.time()
-        if current_timestamp - self.previous_heartbeat_timestamp > self.heartbeat_interval:
+        if (
+            current_timestamp - self.previous_heartbeat_timestamp
+            > self.heartbeat_interval
+        ):
             self.previous_heartbeat_timestamp = current_timestamp
             send_heartbeat = True
             self.logger.debug("Sending heartbeat")
@@ -282,7 +274,9 @@
 
     ##### HELPER METHODS ###############################################################
 
-    def update_network_led(self, driver: driver.PCA9633Driver, send_heartbeat: bool = False) -> None:
+    def update_network_led(
+        self, driver: driver.PCA9633Driver, send_heartbeat: bool = False
+    ) -> None:
         """Updates network indicator and status."""
         if self.network_is_connected:
             if self.network_indicator_led_status != "Green" or send_heartbeat:
@@ -295,7 +289,9 @@
                 driver.set_rgb([32, 0, 0])
                 self.network_indicator_led_status = "Red"
 
-    def update_iot_led(self, driver: driver.PCA9633Driver, send_heartbeat: bool = False) -> None:
+    def update_iot_led(
+        self, driver: driver.PCA9633Driver, send_heartbeat: bool = False
+    ) -> None:
         """Updates iot indicator and status."""
         if self.iot_is_connected:
             if self.iot_indicator_led_status != "Green" or send_heartbeat:
@@ -308,8 +304,9 @@
                 driver.set_rgb([32, 0, 0])
                 self.iot_indicator_led_status = "Red"
 
-
-    def update_peripheral_led(self, driver: driver.PCA9633Driver, send_heartbeat: bool = False) -> None:
+    def update_peripheral_led(
+        self, driver: driver.PCA9633Driver, send_heartbeat: bool = False
+    ) -> None:
         """Updates peripheral led indicator and status."""
 
         # Check if all peripherals are setup and healthy
@@ -345,7 +342,9 @@
                 driver.set_rgb([32, 0, 0])
                 self.peripheral_indicator_led_status = "Red"
 
-    def update_user_led(self, driver: driver.PCA9633Driver, send_heartbeat: bool = False) -> None:
+    def update_user_led(
+        self, driver: driver.PCA9633Driver, send_heartbeat: bool = False
+    ) -> None:
         """Updates user led indicator and status."""
 
         # Set green on first update
@@ -357,7 +356,7 @@
 
         # Check to send heartbeat
         elif send_heartbeat:
-            if self.user_indicator_led_status == "Green": 
+            if self.user_indicator_led_status == "Green":
                 self.logger.debug("Setting user led green")
                 driver.set_rgb([0, 32, 0])
             elif self.user_indicator_led_status == "Yellow":
@@ -373,8 +372,7 @@
                 self.logger.debug("Setting user led off")
                 driver.set_rgb([0, 0, 0])
 
-
- ##### EVENT FUNCTIONS ##############################################################
+    ##### EVENT FUNCTIONS ##############################################################
 
     def create_peripheral_specific_event(
         self, request: Dict[str, Any]
@@ -393,7 +391,7 @@
             message = "Invalid event request type in queue: {}".format(request["type"])
             self.logger.error(message)
 
-    def set_user_led(self,request: Dict[str, Any]) -> Tuple[str, int]:
+    def set_user_led(self, request: Dict[str, Any]) -> Tuple[str, int]:
         """Pre-processes set user led event request."""
         self.logger.debug("Pre-processing set user led request")
 
@@ -402,7 +400,7 @@
 
         # Validate parameters
         if color not in self.colors:
-          return "Invalid color, must be Red, Green, Blue, Yellow, or Off", 400
+            return "Invalid color, must be Red, Green, Blue, Yellow, or Off", 400
 
         # Add event request to event queue
         request = {"type": events.SET_USER_LED, "color": color}
@@ -423,7 +421,7 @@
             self.user_indicator_led_status = color
             for driver in self.drivers:
                 if driver.name == "UserLED":
-                    if color == "Green": 
+                    if color == "Green":
                         self.logger.debug("Setting user led green")
                         driver.set_rgb([0, 32, 0])
                     elif color == "Yellow":
@@ -436,14 +434,10 @@
                         self.logger.debug("Setting user led blue")
                         driver.set_rgb([0, 0, 32])
                     elif color == "Off":
-<<<<<<< HEAD
                         self.logger.debug("Setting user led blue")
-=======
-                        self.logger.debug("Setting color blue")
->>>>>>> 88f09af6
                         driver.set_rgb([0, 0, 0])
                     break
-            
+
         except exceptions.DriverError as e:
             self.mode = modes.ERROR
             message = "Unable to set user led: {}".format(e)
