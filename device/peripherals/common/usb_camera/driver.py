# Import standard python modules
import time, os, datetime, glob
from typing import Optional, Tuple

# Import device comms
from device.comms.i2c import I2C

# Import device utilities
from device.utilities.logger import Logger
from device.utilities.error import Error
from device.utilities.accessors import usb_device_matches


class USBCameraDriver:
    """ Driver for a usb camera. """


    def __init__(self, name, vendor_id, product_id, resolution, directory, simulate=False):
        """ Initializes USB camera camera. """

        # Initialize parametersrecent
        self.name = name
        self.vendor_id = vendor_id
        self.product_id = product_id
        self.resolution = resolution
        self.directory = directory
        self.simulate = simulate

        # Initialize logger
        self.logger = Logger(
            name = "Driver({})".format(name),
            dunder_name = __name__,
        )

        # Check directory exists else create it
        if not os.path.exists(directory):
            os.makedirs(directory)

<<<<<<< HEAD

    def get_camera(self) -> Tuple[Optional[pygame.camera.Camera], Error]:
        """ Gets a pygame camera object from stored vendor and product ids. 
            Requires only one active camera at a time. """
=======
>>>>>>> 3652161e

    def list_cameras(self, vendor_id: int = None, product_id: int = None):
        """ Returns list of cameras that match the provided vendor id and 
            product id. """

        # List all cameras
        cameras = glob.glob("/dev/video*")

        # Check if filtering by product and vendor id
        if vendor_id == None and product_id == None:
            return cameras

        # Check for product and vendor id matches
        matches = []
        for camera in cameras:
            if usb_device_matches(camera, vendor_id, product_id):
                matches.append(camera)
        return matches


    def capture(self) -> Error:
        """ Captures an image. """

        # Check if simulated
        if self.simulate:
            self.logger.info("Simulating capturing image")
            return Error(None)  

        # Capture image
        self.logger.info("Capturing image")   

        # Get camera paths
        cameras = self.list_cameras(self.vendor_id, self.product_id)

        # Check only one active camera
        if len(cameras) < 1:
            return Error("Unable to capture, no active cameras")
        elif len(cameras) > 1:
            return Error("Unable to capture, too many active cameras")

        # Name image according to ISO8601
        timestr = datetime.datetime.utcnow().strftime("%Y-%m-%d-T%H:%M:%SZ")
        filename = timestr  + "_"  + self.name + ".png"

        # Build filepath string
        filepath = self.directory + filename

        # Capture image
        self.logger.info("Capturing image from: {} to: {}".format(cameras[0], filepath))
        try:
            command = 'fswebcam -d {} -r 2592x1944 --background --png 9 --no-banner --save {}'.format(cameras[0], filepath)
            os.system(command)
        except Exception as e:
            return Error("Unable to capture image, unexpected exception: {}".format(e))

        # Successfully captured image
        return Error(None)<|MERGE_RESOLUTION|>--- conflicted
+++ resolved
@@ -36,13 +36,6 @@
         if not os.path.exists(directory):
             os.makedirs(directory)
 
-<<<<<<< HEAD
-
-    def get_camera(self) -> Tuple[Optional[pygame.camera.Camera], Error]:
-        """ Gets a pygame camera object from stored vendor and product ids. 
-            Requires only one active camera at a time. """
-=======
->>>>>>> 3652161e
 
     def list_cameras(self, vendor_id: int = None, product_id: int = None):
         """ Returns list of cameras that match the provided vendor id and 
