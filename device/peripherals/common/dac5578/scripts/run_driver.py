--- conflicted
+++ resolved
@@ -1,5 +1,3 @@
-<<<<<<< HEAD
-=======
 # Import standard python libraries
 import os, sys
 
@@ -165,5 +163,4 @@
 # Run main
 if __name__ == "__main__":
     dr = DriverRunner()
-    dr.run()
->>>>>>> bb0c1ba0
+    dr.run()