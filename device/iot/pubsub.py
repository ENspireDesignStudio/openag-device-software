--- conflicted
+++ resolved
@@ -140,20 +140,17 @@
                     if isinstance(val, float):
                         val = "{0:.2f}".format(val)
                         valuesJson += "{'name':'%s', 'type':'float', 'value':%s}" % (
-                            vname,
-                            val,
+                            vname, val
                         )
 
                     elif isinstance(val, int):
                         valuesJson += "{'name':'%s', 'type':'int', 'value':%s}" % (
-                            vname,
-                            val,
+                            vname, val
                         )
 
                     else:  # assume str
                         valuesJson += "{'name':'%s', 'type':'str', 'value':'%s'}" % (
-                            vname,
-                            val,
+                            vname, val
                         )
 
                 valuesJson += "]}"
@@ -261,14 +258,8 @@
                 self.mqtt_client.publish(self.mqtt_topic, msg_json, qos=1)
                 self.logger.info(
                     "publish_binary_image: sent image chunk "
-<<<<<<< HEAD
-                    "{} of {} for {} and {} bytes".format(
+                    "{} of {} for {} in {} bytes".format(
                         chunk, total_chunks, variable_name, len(msg_obj["imageChunk"])
-=======
-                    "{} of {} for {} in {} bytes".format(
-                        chunk, total_chunks, variable_name, 
-                        len(msg_obj["imageChunk"])
->>>>>>> 6f5aa037
                     )
                 )
 
