# Import standard python modules
import os, json, logging, shutil
from operator import itemgetter

# Import django modules
from django.shortcuts import render, redirect

# Import django user management modules
from django.contrib.auth import login
from django.contrib.auth import authenticate
from django.contrib import messages
from django.contrib.auth import update_session_auth_hash
from django.contrib.auth.forms import PasswordChangeForm

# Import django rest permissions modules
from rest_framework.decorators import permission_classes
from rest_framework.permissions import IsAuthenticated
from rest_framework.permissions import IsAdminUser
from django.contrib.auth.decorators import login_required
from django.utils.decorators import method_decorator


# Import standard django rest modules
from rest_framework import viewsets
from rest_framework.renderers import TemplateHTMLRenderer
from rest_framework.response import Response
from rest_framework.views import APIView
from rest_framework.decorators import list_route
from rest_framework.decorators import detail_route
from rest_framework.renderers import JSONRenderer

# Import app common
from app.common import Common

# Import app forms
from app import forms

# Import app models
from app.models import StateModel
from app.models import EventModel
from app.models import RecipeModel
from app.models import EnvironmentModel
from app.models import DeviceConfigModel
from app.models import PeripheralSetupModel
from app.models import RecipeTransitionModel
from app.models import CultivarModel
from app.models import CultivationMethodModel
from app.models import SensorVariableModel
from app.models import ActuatorVariableModel

# Import app serializers
from app.serializers import StateSerializer
from app.serializers import EventSerializer
from app.serializers import EnvironmentSerializer
from app.serializers import RecipeSerializer
from app.serializers import RecipeTransitionSerializer
from app.serializers import CultivarSerializer
from app.serializers import CultivationMethodSerializer
from app.serializers import PeripheralSetupSerializer
from app.serializers import SensorVariableSerializer
from app.serializers import ActuatorVariableSerializer
from app.serializers import DeviceConfigSerializer

# Import app viewers
from app.viewers import DeviceViewer
from app.viewers import EventViewer
from app.viewers import RecipeViewer
from app.viewers import SimpleRecipeViewer
from app.viewers import DeviceConfigViewer
from app.viewers import EnvironmentViewer
from app.viewers import CultivarsViewer
from app.viewers import CultivationMethodsViewer
from app.viewers import IoTViewer
from app.viewers import ResourceViewer

from device.connect import utilities as connect_utilities
from device.upgrade.utilities import UpgradeUtilities

# TODO: Clean up views. See https://github.com/phildini/api-driven-django/blob/master/votes/views.py


LOG_DIR = "data/logs/"
IMAGE_DIR = "data/images/"


def change_password(request):
    if request.method == "POST":
        form = PasswordChangeForm(request.user, request.POST)
        if form.is_valid():
            user = form.save()
            update_session_auth_hash(request, user)  # Important!
            messages.success(request, "Your password was successfully updated!")
            return redirect("change_password")
        else:
            messages.error(request, "Please correct the error below.")
    else:
        form = PasswordChangeForm(request.user)
    return render(request, "accounts/change_password.html", {"form": form})


class StateViewSet(viewsets.ReadOnlyModelViewSet):
    """API endpoint that allows state to be viewed."""

    serializer_class = StateSerializer
    permission_classes = [IsAuthenticated]

    def get_queryset(self):
        queryset = StateModel.objects.all()
        return queryset


class EventViewSet(viewsets.ModelViewSet):
    """API endpoint that allows events to be viewed and created."""

    serializer_class = EventSerializer
    permission_classes = [IsAuthenticated]

    def get_queryset(self):
        queryset = EventModel.objects.all()
        return queryset

    def create(self, request):
        """ API endpoint to create an event. """

        # Get parameters
        try:
            request_dict = request.data.dict()
        except Exception as e:
            message = "Unable to create request dict: {}".format(e)
            return Response(message, 400)

        # Get request parameters
        event_viewer = EventViewer()
        message, status = event_viewer.create(request_dict)
        response_dict = {"message": message}
        return Response(response_dict, status=status)


class EnvironmentViewSet(viewsets.ReadOnlyModelViewSet):
    """ API endpoint that allows events to be viewed. """

    serializer_class = EnvironmentSerializer
    permission_classes = [IsAuthenticated]

    def get_queryset(self):
        queryset = EnvironmentModel.objects.all()
        return queryset


class RecipeViewSet(viewsets.ModelViewSet):
    """API endpoints that allow recipes to be started, stopped, created, and viewed."""

    serializer_class = RecipeSerializer
    lookup_field = "uuid"
    permission_classes = [IsAuthenticated]

    def get_queryset(self):
        queryset = RecipeModel.objects.all().order_by("name")
        return queryset

    def create(self, request):
        """ API endpoint to create a recipe. """
        permission_classes = [IsAuthenticated, IsAdminUser]
        recipe_viewer = RecipeViewer()
        response, status = recipe_viewer.create(request.data)  # was data.dict()
        return Response(response, status)

    @detail_route(methods=["post"], permission_classes=[IsAuthenticated, IsAdminUser])
    def start(self, request, uuid):
        """API endpoint to start a recipe."""
        recipe_viewer = RecipeViewer()
        response, status = recipe_viewer.start(uuid, request.data)  # was data.dict()
        return Response(response, status)

    @list_route(methods=["post"], permission_classes=[IsAuthenticated, IsAdminUser])
    def stop(self, request):
        """ API endpoint to stop a recipe. """
        recipe_viewer = RecipeViewer()
        response, status = recipe_viewer.stop()
        return Response(response, status)


class RecipeTransitionViewSet(viewsets.ReadOnlyModelViewSet):
    """ API endpoint that allows recipe transitions to be viewed. """

    serializer_class = RecipeTransitionSerializer

    @method_decorator(login_required)
    def get_queryset(self):
        queryset = RecipeTransitionModel.objects.all()
        return queryset


class CultivarViewSet(viewsets.ReadOnlyModelViewSet):
    """ API endpoint that allows cultivars to be viewed. """

    serializer_class = CultivarSerializer
    permission_classes = [IsAuthenticated]

    def get_queryset(self):
        queryset = CultivarModel.objects.all()
        return queryset


class CultivationMethodViewSet(viewsets.ReadOnlyModelViewSet):
    """ API endpoint that allows cultivation methods to be viewed. """

    serializer_class = CultivationMethodSerializer
    permission_classes = [IsAuthenticated]

    def get_queryset(self):
        queryset = CultivationMethodModel.objects.all()
        return queryset


class SensorVariableViewSet(viewsets.ReadOnlyModelViewSet):
    """ API endpoint that allows sensor variables to be viewed. """

    serializer_class = SensorVariableSerializer
    permission_classes = [IsAuthenticated]

    def get_queryset(self):
        queryset = SensorVariableModel.objects.all()
        return queryset


class ActuatorVariableViewSet(viewsets.ReadOnlyModelViewSet):
    """ API endpoint that allows actuator variables to be viewed. """

    serializer_class = ActuatorVariableSerializer
    permission_classes = [IsAuthenticated]

    def get_queryset(self):
        queryset = ActuatorVariableModel.objects.all()
        return queryset


class PeripheralSetupViewSet(viewsets.ReadOnlyModelViewSet):
    """ API endpoint that allows peripheral setups to be viewed. """

    serializer_class = PeripheralSetupSerializer
    permission_classes = [IsAuthenticated]

    def get_queryset(self):
        queryset = PeripheralSetupModel.objects.all()
        return queryset


class Home(APIView):
    """UI page for home."""

    renderer_classes = [TemplateHTMLRenderer]
    template_name = "home.html"

    @method_decorator(login_required)
    def get(self, request):

        # Get internet connectivity. TODO: This should access connect manager through
        # coordinator manager. See viewers.py for example implementation
        valid_internet_connection = ConnectUtilities.valid_internet_connection()

        from django.shortcuts import redirect, reverse

        if valid_internet_connection:
            return redirect(reverse("dashboard"))
        else:
            return redirect(reverse("connect"))

        # Build and return response
        response = {"valid_internet_connection": valid_internet_connection}
        return Response()


class Dashboard(APIView):
    """UI page for dashboard."""

    renderer_classes = [TemplateHTMLRenderer]
    template_name = "dashboard.html"

    @method_decorator(login_required)
    def get(self, request):

        # Get current device state object
        current_device = DeviceViewer()

        # Get current environment state object
        current_environment = EnvironmentViewer()

        # Get current recipe state object
        current_recipe = RecipeViewer()

        # Get stored recipe objects
        recipe_objects = RecipeModel.objects.all().order_by("name")
        recipes = []
        for recipe_object in recipe_objects:
            recipes.append(SimpleRecipeViewer(recipe_object))

        # Get datetime picker form
        datetime_form = forms.DateTimeForm()

        # Get resource viewer: TODO: This should access connect manager through
        # coordinator manager. See viewers.py for example implementation
        valid_internet_connection = ConnectUtilities.valid_internet_connection()

        # Build and return response
        response = {
            "current_device": current_device,
            "current_environment": current_environment,
            "current_recipe": current_recipe,
            "recipes": recipes,
            "datetime_form": datetime_form,
            "valid_internet_connection": valid_internet_connection,
        }
        return Response(response)


class DeviceConfig(APIView):
    """UI page for managing device config."""

    renderer_classes = [TemplateHTMLRenderer]
    template_name = "device_config.html"

    @method_decorator(login_required)
    def get(self, request):

        # Get stored device config objects
        config_objects = DeviceConfigModel.objects.all()
        configs = []
        for config_object in config_objects:
            config = DeviceConfigViewer()
            config.parse(config_object)
            configs.append(config)

        # Sort configs by name
        configs.sort(key=lambda x: x.name)

        # Get current config
        current_config = Common.get_device_state_value("config_uuid")

        # Convert current config uuid to name
        if current_config != None:
            for config in configs:
                if config.uuid == current_config:
                    current_config = config.name
                    break

        # Build and return response
        response = {"configs": configs, "current_config": current_config}
        return Response(response)


class DeviceConfigViewSet(viewsets.ModelViewSet):
    """API endpoint that allows device config to be viewed and loaded."""

    serializer_class = DeviceConfigSerializer
    lookup_field = "uuid"
    permission_classes = [IsAuthenticated]

    def get_queryset(self):
        queryset = DeviceConfigModel.objects.all()
        return queryset

    @detail_route(methods=["post"], permission_classes=[IsAuthenticated, IsAdminUser])
    def load(self, request, uuid):
        """API endpoint to load a device config."""

        device_config_viewer = DeviceConfigViewer()
        response, status = device_config_viewer.load(uuid, request.data)
        return Response(response, status)


class RecipeBuilder(APIView):
    """ UI page for building recipes. """

    renderer_classes = [TemplateHTMLRenderer]
    template_name = "recipe_builder.html"

    @method_decorator(login_required)
    def get(self, request):
        # Get recipes
        recipe_objects = RecipeModel.objects.all()
        recipes = []
        for recipe_object in recipe_objects:
            recipes.append(SimpleRecipeViewer(recipe_object))

        # Get cultivars
        cultivars_viewer = CultivarsViewer()
        cultivars = cultivars_viewer.json

        # Get cultivation methods
        cultivation_methods_viewer = CultivationMethodsViewer()
        cultivation_methods = cultivation_methods_viewer.json

        return Response(
            {
                "recipes": recipes,
                "cultivars": cultivars,
                "cultivation_methods": cultivation_methods,
            }
        )


class Events(APIView):
    """ UI page for events. """

    renderer_classes = [TemplateHTMLRenderer]
    template_name = "events.html"

    @method_decorator(login_required)
    def get(self, request):
        events = EventModel.objects.all().order_by("-timestamp")
        return Response({"events": events})


class Logs(APIView):
    """ UI page for logs. """

    renderer_classes = [TemplateHTMLRenderer]
    template_name = "logs.html"

    @method_decorator(login_required)
    def get(self, request):

        # Load device config
        DEVICE_CONFIG_PATH = "data/config/device.txt"
        if os.path.exists(DEVICE_CONFIG_PATH):
            with open(DEVICE_CONFIG_PATH) as f:
                config_name = f.readline().strip()
        else:
            config_name = "unspecified"
        device_config = json.load(open("data/devices/{}.json".format(config_name)))

        # Build peripheral logs
        logs = []
        for peripheral in device_config["peripherals"]:

            # Get log file path
            name = peripheral["name"]
            PERIPHERAL_PATH = LOG_DIR + "peripherals/{}.log".format(name)

            # Check path exists
            if not os.path.exists(PERIPHERAL_PATH):
                continue

            # Load in log file
            log_file = open(PERIPHERAL_PATH)
            lines = log_file.readlines()

            # Return up to 500 lines
            if len(lines) < 500:
                entries = lines
            else:
                entries = lines[-500:]

            # Append to log
            logs.append({"name": name, "entries": entries})

        # Build device top-level logs
        log_filenames = [
            "app",
            "device",
            "coordinator",
            "recipe",
            "resource",
            "iot",
            "i2c",
            "connect",
            "upgrade",
        ]

        # Load in all log files
        for name in log_filenames:

            # Get log file path
            LOG_PATH = LOG_DIR + name + ".log"

            # Check path exists
            if not os.path.exists(LOG_PATH):
                continue

            # Load log filenames
            file = open(LOG_PATH)
            lines = file.readlines()

            # Return up to 500 lines
            if len(lines) < 500:
                entries = lines
            else:
                entries = lines[-500:]

            # Append to log
            logs.append({"name": name.capitalize(), "entries": entries})

        # Return response
        return Response({"logs": logs, "logs_json": json.dumps(logs)})


class Peripherals(APIView):
    """ UI page for peripherals. """

    renderer_classes = [TemplateHTMLRenderer]
    template_name = "peripherals.html"

    @method_decorator(login_required)
    def get(self, request):

        # Get current device state object
        current_device = DeviceViewer()

        # Get current environment state object
        current_environment = EnvironmentViewer()

        # Get current recipe state object
        current_recipe = RecipeViewer()

        # Get stored recipe objects
        recipe_objects = RecipeModel.objects.all()
        recipes = []
        for recipe_object in recipe_objects:
            recipes.append(SimpleRecipeViewer(recipe_object))

        # Get stored peripheral setups
        peripheral_setups = PeripheralSetupModel.objects.all()
        peripheral_setups = []
        for periheral_setup in peripheral_setups:
            peripheral_setups.append(json.loads(peripheral_setups.json))

        # Build and return response
        response = {
            "current_device": current_device,
            "current_environment": current_environment,
            "current_recipe": current_recipe,
            "recipes": recipes,
            "peripheral_setups": peripheral_setups,
        }
        return Response(response)


class DeviceConfigList(APIView):
    """ UI page for device configurations. """

    renderer_classes = [TemplateHTMLRenderer]
    template_name = "device_config_list.html"

    @method_decorator(login_required)
    def get(self, request):
        device_config_objects = DeviceConfignModel.objects.all()
        device_config_viewers = []
        for device_config_object in device_config_objects:
            device_config_viewer = DeviceConfigViewer()
            device_config_viewer.parse(device_config_object)
            device_config_viewers.append(device_config_viewer)

        return Response({"device_config_viewers": device_config_viewers})


class Recipes(APIView):
    """UI page for recipes."""

    renderer_classes = [TemplateHTMLRenderer]
    template_name = "recipes.html"

    @method_decorator(login_required)
    def get(self, request):
        recipe_objects = RecipeModel.objects.all()
        recipes = []
        for recipe_object in recipe_objects:
            recipes.append(SimpleRecipeViewer(recipe_object))

        return Response({"recipes": recipes})


class Environments(APIView):
    """UI page for environments."""

    renderer_classes = [TemplateHTMLRenderer]
    template_name = "environments.html"

    @method_decorator(login_required)
    def get(self, request):
        environments = EnvironmentModel.objects.all().order_by("-timestamp")
        return Response({"environments": environments})


class IoT(APIView):
    """UI page for IoT."""

    renderer_classes = [TemplateHTMLRenderer]
    template_name = "iot.html"

    @method_decorator(login_required)
    def get(self, request):

        iotv = IoTViewer()

        # Build and return response
        response = {
            "status": iotv.iot_dict["connected"],
            "error": iotv.iot_dict["error"],
            "received_message_count": iotv.iot_dict["received_message_count"],
            "published_message_count": iotv.iot_dict["published_message_count"],
            "device_id": os.environ.get("DEVICE_ID"),
        }
        return Response(response)


class Images(APIView):
    """UI page for ImageManager."""

    renderer_classes = [TemplateHTMLRenderer]
    template_name = "images.html"

    @method_decorator(login_required)
    def get(self, request):
        stored_path = IMAGE_DIR + "stored/"
        stored_files = os.listdir(stored_path)
        stored_files.sort()
        files = []
        for f in stored_files:
            # Clean up any place holder images
            if f.startswith("This_"):
                os.remove(stored_path + f)
                continue
            if f.endswith(".png"):
                files.append({"name": f})

        if 0 == len(files):
            if not os.path.isdir(stored_path):
                os.mkdir(stored_path)
            s = "device/peripherals/modules/usb_camera/tests/simulation_image.png"
            place_holder = (
                "This_is_just_a_sample_image_until_your_EDU_takes_its_own_picture.png"
            )
            shutil.copy(s, stored_path + place_holder)
            files.append({"name": place_holder})

        response = {"files_json": json.dumps(files)}
        return Response(response)


class Resource(APIView):
    """UI page for ResourceManager."""

    renderer_classes = [TemplateHTMLRenderer]
    template_name = "resource.html"

    @method_decorator(login_required)
    def get(self, request):

        rv = ResourceViewer()

        # Build and return response
        response = {
            "status": rv.resource_dict["status"],
            "error": rv.resource_dict["error"],
            "available_disk_space": rv.resource_dict["available_disk_space"],
            "free_memory": rv.resource_dict["free_memory"],
            "database_size": rv.resource_dict["database_size"],
            "internet_connection": rv.resource_dict["internet_connection"],
        }
        return Response(response)


class ConnectAdvanced(APIView):
    """UI page fields the advanced wireless connection page."""

    renderer_classes = [TemplateHTMLRenderer]
    template_name = "connect_advanced.html"

    @method_decorator(login_required)
    def get(self, request):
        extra = {"console_name": "views.ConnectAdvanced"}
        logger = logging.getLogger(__name__)
        logger = logging.LoggerAdapter(logger, extra)

        response = ConnectUtilities.get_status()
        logger.info("ConnectAdvanced response={}".format(response))
        return Response(response)


class Connect(APIView):
    """UI page fields for ConnectManager."""

    renderer_classes = [TemplateHTMLRenderer]
    template_name = "connect.html"

    @method_decorator(login_required)
    def get(self, request):
        extra = {"console_name": "views.Connect"}
        logger = logging.getLogger(__name__)
        logger = logging.LoggerAdapter(logger, extra)

        response = connect_utilities.get_status()
        logger.info("Connect response={}".format(response))
        return Response(response)


class ConnectGetStatus(viewsets.ViewSet):
    """REST API to get all connect status fields shown.
    This class extends the ViewSet (not ModelViewSet) because it
    dynamically gets its data and the Model gets data from the DB."""

    @method_decorator(login_required)
    def list(self, request):
        extra = {"console_name": "views.ConnectGetStatus"}
        logger = logging.getLogger(__name__)
        logger = logging.LoggerAdapter(logger, extra)

        response = connect_utilities.get_status()
        logger.info("ConnectGetStatus response={}".format(response))
        return Response(response)


class ConnectJoinWifi(viewsets.ViewSet):
    """REST API to join a wifi. Request is POSTed with wifi and pass.
    This class extends the ViewSet (not ModelViewSet) because it
    dynamically gets its data and the Model gets data from the DB."""

    @method_decorator(login_required)
    def create(self, request):
        extra = {"console_name": "views.ConnectJoinWifi"}
        logger = logging.getLogger(__name__)
        logger = logging.LoggerAdapter(logger, extra)

        # Get req parameters
        try:
            request_data = request.data.dict()
        except Exception as e:
            response = {"message": "Internal error: {}".format(e)}
            return Response(response, 400)

        wifi = request_data["wifi"]
        password = request_data["password"]

        logger.info("ConnectJoinWifi wifi={} pass={}".format(wifi, password))
<<<<<<< HEAD
        success = connect_utilities.join_wifi(wifi, password)
        response = {"success": success}
=======
        is_successful = ConnectUtilities.join_wifi(wifi, password)
        response = {"success": is_successful}
>>>>>>> 46407d45
        logger.info("ConnectJoinWifi response={}".format(response))
        if not is_successful:
            return Response(response, 400)
        return Response(response)


class ConnectJoinWifiAdvanced(viewsets.ViewSet):
    """REST API to join a wifi. Request is POSTed with wifi and pass.
    This class extends the ViewSet (not ModelViewSet) because it
    dynamically gets its data and the Model gets data from the DB."""

    @method_decorator(login_required)
    def create(self, request):
        extra = {"console_name": "views.ConnectJoinWifiAdvanced"}
        logger = logging.getLogger(__name__)
        logger = logging.LoggerAdapter(logger, extra)

        # Get req parameters
        try:
            request_data = request.data.dict()
        except Exception as e:
            response = {"message": "Internal error: {}".format(e)}
            return Response(response, 400)

        ssid_name = request_data["ssid_name"]
        passphrase = request_data["passphrase"]
        hidden_ssid = request_data["hidden_ssid"]
        security = request_data["security"]
        eap = request_data["eap"]
        identity = request_data["identity"]
        phase2 = request_data["phase2"]

        logger.info("ConnectJoinWifiAdvanced request_data={}".format(request_data))
        is_successful = ConnectUtilities.join_wifi_advanced(ssid_name, passphrase, hidden_ssid, security, eap, identity, phase2)
        response = {"success": is_successful}
        logger.info("ConnectJoinWifiAdvanced response={}".format(response))
        if not is_successful:
            return Response(response, 400)
        return Response(response)


class ConnectDeleteWifis(viewsets.ViewSet):
    """REST API to disconnect any active network connections and delete all
    wifi configurations made by the user. Called with GET."""

    @method_decorator(login_required)
    def list(self, request):
        extra = {"console_name": "views.ConnectDeleteWifis"}
        logger = logging.getLogger(__name__)
        logger = logging.LoggerAdapter(logger, extra)

        response = connect_utilities.delete_wifi_connections()
        logger.info("ConnectDeleteWifis response={}".format(response))
        return Response(response)


class ConnectRegisterIoT(viewsets.ViewSet):
    """REST API to register this machine with the IoT backend.
    Called with GET."""

    @method_decorator(login_required)
    def list(self, request):
        extra = {"console_name": "views.ConnectRegisterIoT"}
        logger = logging.getLogger(__name__)
        logger = logging.LoggerAdapter(logger, extra)

        response = connect_utilities.register_iot()
        logger.info("ConnectRegisterIoT response={}".format(response))
        return Response(response)


class ConnectDeleteIoTreg(viewsets.ViewSet):
    """REST API to delete the current IoT registration (directory).
    Called with GET."""

    @method_decorator(login_required)
    def list(self, request):
        extra = {"console_name": "views.ConnectDeleteIoTreg"}
        logger = logging.getLogger(__name__)
        logger = logging.LoggerAdapter(logger, extra)

        response = connect_utilities.delete_iot_registration()
        logger.info("ConnectDeleteIoTreg response={}".format(response))
        return Response(response)


class Upgrade(APIView):
    """UI page fields for ConnectManager."""

    renderer_classes = [TemplateHTMLRenderer]
    template_name = "upgrade.html"

    @method_decorator(login_required)
    def get(self, request):
        extra = {"console_name": "views.Update"}
        logger = logging.getLogger(__name__)
        logger = logging.LoggerAdapter(logger, extra)

        response = UpgradeUtilities.get_status()
        logger.info("Upgrade status response={}".format(response))
        return Response(response)


class UpgradeNow(viewsets.ViewSet):
    """REST API to upgrade our debian package.
    This class extends the ViewSet (not ModelViewSet) because it
    dynamically gets its data and the Model gets data from the DB."""

    @method_decorator(login_required)
    def list(self, request):
        extra = {"console_name": "views.UpgradeNow"}
        logger = logging.getLogger(__name__)
        logger = logging.LoggerAdapter(logger, extra)
        response = UpgradeUtilities.update_software()
        logger.info("UpgradeNow response={}".format(response))
        return Response(response)


class UpgradeCheck(viewsets.ViewSet):
    """REST API to check for upgrades to our debian package. """

    @method_decorator(login_required)
    def list(self, request):
        extra = {"console_name": "views.UpgradeCheck"}
        logger = logging.getLogger(__name__)
        logger = logging.LoggerAdapter(logger, extra)
        response = UpgradeUtilities.check()
        logger.info("UpgradeCheck response={}".format(response))
        return Response(response)


class UpgradeStatus(viewsets.ViewSet):
    """REST API to get the current software version status. """

    @method_decorator(login_required)
    def list(self, request):
        extra = {"console_name": "views.UpgradeStatus"}
        logger = logging.getLogger(__name__)
        logger = logging.LoggerAdapter(logger, extra)
        response = UpgradeUtilities.get_status()
        logger.info("UpgradeStatus response={}".format(response))
        return Response(response)


class Manual(APIView):
    """UI page for manual controls."""

    renderer_classes = [TemplateHTMLRenderer]
    template_name = "manual.html"

    @method_decorator(login_required)
    def get(self, request):
        return Response({"manual": "data"})


class Entry(APIView):
    """UI page for data entry."""

    renderer_classes = [TemplateHTMLRenderer]
    template_name = "entry.html"

    @method_decorator(login_required)
    def get(self, request):
        return Response({"entry": "data"})


class Scratchpad(APIView):
    """UI page for scratchpad."""

    renderer_classes = [TemplateHTMLRenderer]
    template_name = "scratchpad.html"

    @method_decorator(login_required)
    def get(self, request):
        return Response()<|MERGE_RESOLUTION|>--- conflicted
+++ resolved
@@ -73,7 +73,11 @@
 from app.viewers import IoTViewer
 from app.viewers import ResourceViewer
 
-from device.connect import utilities as connect_utilities
+# TODO: fix this!!!
+# from device.connect import utilities as connect_utilities # Should be this
+from device.connect.utilities import ConnectUtilities
+
+# Import upgrade utilities
 from device.upgrade.utilities import UpgradeUtilities
 
 # TODO: Clean up views. See https://github.com/phildini/api-driven-django/blob/master/votes/views.py
@@ -690,7 +694,7 @@
         logger = logging.getLogger(__name__)
         logger = logging.LoggerAdapter(logger, extra)
 
-        response = connect_utilities.get_status()
+        response = ConnectUtilities.get_status()
         logger.info("Connect response={}".format(response))
         return Response(response)
 
@@ -706,7 +710,7 @@
         logger = logging.getLogger(__name__)
         logger = logging.LoggerAdapter(logger, extra)
 
-        response = connect_utilities.get_status()
+        response = ConnectUtilities.get_status()
         logger.info("ConnectGetStatus response={}".format(response))
         return Response(response)
 
@@ -733,13 +737,8 @@
         password = request_data["password"]
 
         logger.info("ConnectJoinWifi wifi={} pass={}".format(wifi, password))
-<<<<<<< HEAD
-        success = connect_utilities.join_wifi(wifi, password)
-        response = {"success": success}
-=======
         is_successful = ConnectUtilities.join_wifi(wifi, password)
         response = {"success": is_successful}
->>>>>>> 46407d45
         logger.info("ConnectJoinWifi response={}".format(response))
         if not is_successful:
             return Response(response, 400)
@@ -773,7 +772,9 @@
         phase2 = request_data["phase2"]
 
         logger.info("ConnectJoinWifiAdvanced request_data={}".format(request_data))
-        is_successful = ConnectUtilities.join_wifi_advanced(ssid_name, passphrase, hidden_ssid, security, eap, identity, phase2)
+        is_successful = ConnectUtilities.join_wifi_advanced(
+            ssid_name, passphrase, hidden_ssid, security, eap, identity, phase2
+        )
         response = {"success": is_successful}
         logger.info("ConnectJoinWifiAdvanced response={}".format(response))
         if not is_successful:
@@ -791,7 +792,7 @@
         logger = logging.getLogger(__name__)
         logger = logging.LoggerAdapter(logger, extra)
 
-        response = connect_utilities.delete_wifi_connections()
+        response = ConnectUtilities.delete_wifi_connections()
         logger.info("ConnectDeleteWifis response={}".format(response))
         return Response(response)
 
@@ -806,7 +807,7 @@
         logger = logging.getLogger(__name__)
         logger = logging.LoggerAdapter(logger, extra)
 
-        response = connect_utilities.register_iot()
+        response = ConnectUtilities.register_iot()
         logger.info("ConnectRegisterIoT response={}".format(response))
         return Response(response)
 
@@ -821,7 +822,7 @@
         logger = logging.getLogger(__name__)
         logger = logging.LoggerAdapter(logger, extra)
 
-        response = connect_utilities.delete_iot_registration()
+        response = ConnectUtilities.delete_iot_registration()
         logger.info("ConnectDeleteIoTreg response={}".format(response))
         return Response(response)
 
